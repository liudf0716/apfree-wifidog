/* vim: set et sw=4 ts=4 sts=4 : */
/********************************************************************\
 * This program is free software; you can redistribute it and/or    *
 * modify it under the terms of the GNU General Public License as   *
 * published by the Free Software Foundation; either version 2 of   *
 * the License, or (at your option) any later version.              *
 *                                                                  *
 * This program is distributed in the hope that it will be useful,  *
 * but WITHOUT ANY WARRANTY; without even the implied warranty of   *
 * MERCHANTABILITY or FITNESS FOR A PARTICULAR PURPOSE.  See the    *
 * GNU General Public License for more details.                     *
 *                                                                  *
 * You should have received a copy of the GNU General Public License*
 * along with this program; if not, contact:                        *
 *                                                                  *
 * Free Software Foundation           Voice:  +1-617-542-5942       *
 * 59 Temple Place - Suite 330        Fax:    +1-617-542-2652       *
 * Boston, MA  02111-1307,  USA       gnu@gnu.org                   *
 *                                                                  *
 \********************************************************************/

/* $Id$ */
/** @file http_server.c
  @brief 
  @author Copyright (C) 2016 Dengfeng Liu <liudengfeng@kunteng.org>
  */
#include <stdio.h>
#include <stdlib.h>
#include <string.h>
#include <sys/types.h>

#include <sys/stat.h>
#include <sys/socket.h>
#include <signal.h>
#include <fcntl.h>
#include <unistd.h>
#include <dirent.h>

#include <event2/bufferevent.h>
#include <event2/bufferevent_ssl.h>
#include <event2/event.h>
#include <event2/event_struct.h>
#include <event2/http.h>
#include <event2/buffer.h>
#include <event2/util.h>
#include <event2/keyvalq_struct.h>

#include <syslog.h>

#include "http_server.h"
#include "debug.h"
#include "conf.h"
#include "gateway.h"
#include "wd_util.h"
#include "util.h"
#include "firewall.h"
#include "safe.h"

static const struct table_entry {
	const char *extension;
	const char *content_type;
} content_type_table[] = {
	{ "html", "text/html" },
	{ "htm", "text/html" },
	{ "shtml", "text/html" },
	{ "xhtml", "text/html" },
	{ "dhtml", "text/html" },
	{ "jsp", "text/html" },
	{ "asp", "text/html" },
	{ "php", "text/html" },
	{ "css", "text/css" },
	{ "js", "application/javascript"},
	{ "gif", "image/gif" },
	{ "jpg", "image/jpeg" },
	{ "jpeg", "image/jpeg" },
	{ "png", "image/png" },
	{ NULL, NULL },
};

static const char *
get_content_extension(const char *path)
{
	const char *last_period, *extension;
	last_period = strrchr(path, '.');
	if (!last_period || strchr(last_period, '/'))
		return NULL; /* no exension */
	extension = last_period + 1;
	return extension;
}

/* Try to guess a good content-type for 'path' */
static const char *
guess_content_type(const char *extension)
{
	const struct table_entry *ent;
	if (extension == NULL)
		goto not_found;

	for (ent = &content_type_table[0]; ent->extension; ++ent) {
		if (!evutil_ascii_strcasecmp(ent->extension, extension))
			return ent->content_type;
	}

not_found:
	return "text/html";
}

static void
http_403_callback(struct evhttp_request *req, void *arg) {
	struct evbuffer *evb = NULL;
	const char *docroot = arg;
	const char *uri = evhttp_request_get_uri(req);
	struct evhttp_uri *decoded = NULL;
	const char *path;
	char *decoded_path;
	char *whole_path = NULL;
	size_t len;
	int fd = -1;
	struct stat st;


	if (evhttp_request_get_command(req) != EVHTTP_REQ_GET) {
		// only support HTTP GET
		return;
	}

	/* Decode the URI */
	decoded = evhttp_uri_parse(uri);
	if (!decoded) {
		evhttp_send_error(req, HTTP_BADREQUEST, 0);
		return;
	}

	/* Let's see what path the user asked for. */
	path = evhttp_uri_get_path(decoded);
	if (!path) path = "/";

	/* We need to decode it, to see what path the user really wanted. */
	decoded_path = evhttp_uridecode(path, 0, NULL);
	if (decoded_path == NULL)
		goto err;	

	const char *extension = get_content_extension(decoded_path);
<<<<<<< HEAD
	if (extension == NULL || strstr(extension, "htm") != NULL || strcasecmp(extension,"asp") == 0 || strcasecmp(extension,"jsp") == 0 || strcasecmp(extension,"php") == 0 ) {
		len = strlen("403.html")+strlen(docroot)+2;
		if (!(whole_path = malloc(len))) {
			goto err;
		}
		evutil_snprintf(whole_path, len, "%s403.html", docroot);
	} else {	
		len = strlen("img/limited.jpg")+strlen(docroot)+2;
		if (!(whole_path = malloc(len))) {
			goto err;
		}
		evutil_snprintf(whole_path, len, "%s%s", docroot, "img/limited.jpg");
=======
	if ((extension != NULL) && (strncmp(extension,"jpg",3) == 0)) {
		len = strlen("img/limited.jpg")+strlen(docroot)+2;
		if (!(whole_path = malloc(len))) {
			goto err;
		}
		evutil_snprintf(whole_path, len, "%s%s", docroot, "img/limited.jpg");
	} else {	
		len = strlen("403.html")+strlen(docroot)+2;
		if (!(whole_path = malloc(len))) {
			goto err;
		}
		evutil_snprintf(whole_path, len, "%s403.html", docroot);
>>>>>>> f3779315
	}

	if (stat(whole_path, &st)<0) {
		goto err;
	}

	evb = evbuffer_new();

	if (S_ISREG(st.st_mode)) {
		/* Otherwise it's a file; add it to the buffer to get
		 * sent via sendfile */
		
		const char *type = guess_content_type(extension);
		if ((fd = open(whole_path, O_RDONLY)) < 0) {
			goto err;
		}

		if (fstat(fd, &st)<0) {
			/* Make sure the length still matches, now that we
			 * opened the file :/ */
			goto err;
		}

		evhttp_add_header(evhttp_request_get_output_headers(req),
		    "Content-Type", type);
		evbuffer_add_file(evb, fd, 0, st.st_size);
	}

	evhttp_send_reply(req, 200, "OK", evb);
	goto done;

err:
	evhttp_send_error(req, 404, "Document was not found");
	if (fd >= 0)
		close(fd);
done:
	if (decoded)
		evhttp_uri_free(decoded);
	if (decoded_path)
		free(decoded_path);
	if (whole_path)
		free(whole_path);
	if (evb)
		evbuffer_free(evb);	
}

static void serve_403_http(const char *address, const t_http_server *http_server) {
	struct event_base *base;
	struct evhttp *http;
	struct evhttp_bound_socket *handle = NULL;

	base = event_base_new();
	if (!base) {
		return;
	}

	/* Create a new evhttp object to handle requests. */
	http = evhttp_new(base);
	if (!http) {
		goto end_loop;
	}

	evhttp_set_gencb(http, http_403_callback, http_server->base_path);

	handle = evhttp_bind_socket_with_handle(http, address, http_server->gw_http_port);
	if (!handle) {
		goto end_loop;
	}

	event_base_dispatch(base);

end_loop:
	if (handle)
		evhttp_del_accept_socket(http, handle);

	if (http)
		evhttp_free(http);

	if (base)
		event_base_free(base);
}

void thread_http_server(void *args) {
	s_config *config = config_get_config();
   	serve_403_http (config->gw_address, config->http_server);
}<|MERGE_RESOLUTION|>--- conflicted
+++ resolved
@@ -141,20 +141,6 @@
 		goto err;	
 
 	const char *extension = get_content_extension(decoded_path);
-<<<<<<< HEAD
-	if (extension == NULL || strstr(extension, "htm") != NULL || strcasecmp(extension,"asp") == 0 || strcasecmp(extension,"jsp") == 0 || strcasecmp(extension,"php") == 0 ) {
-		len = strlen("403.html")+strlen(docroot)+2;
-		if (!(whole_path = malloc(len))) {
-			goto err;
-		}
-		evutil_snprintf(whole_path, len, "%s403.html", docroot);
-	} else {	
-		len = strlen("img/limited.jpg")+strlen(docroot)+2;
-		if (!(whole_path = malloc(len))) {
-			goto err;
-		}
-		evutil_snprintf(whole_path, len, "%s%s", docroot, "img/limited.jpg");
-=======
 	if ((extension != NULL) && (strncmp(extension,"jpg",3) == 0)) {
 		len = strlen("img/limited.jpg")+strlen(docroot)+2;
 		if (!(whole_path = malloc(len))) {
@@ -167,7 +153,6 @@
 			goto err;
 		}
 		evutil_snprintf(whole_path, len, "%s403.html", docroot);
->>>>>>> f3779315
 	}
 
 	if (stat(whole_path, &st)<0) {
