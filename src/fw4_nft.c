--- conflicted
+++ resolved
@@ -99,11 +99,7 @@
     "add set inet fw4 set_wifidogx_gateway { type ipv4_addr; }",
     "add set inet fw4 set_wifidogx_trust_domains { type ipv4_addr; }",
     "add set inet fw4 set_wifidogx_inner_trust_domains { type ipv4_addr; }",
-<<<<<<< HEAD
-    "add set inet fw4 set_wifidogx_bypass_clients { type ipv4_net; }",
-=======
     "add set inet fw4 set_wifidogx_bypass_clients { type ipv4_addr; flags interval; }",
->>>>>>> a0e41769
     "add set inet fw4 set_wifidogx_trust_clients { type ether_addr; }",
     "add set inet fw4 set_wifidogx_tmp_trust_clients { type ether_addr; flags timeout; }",
     "add chain inet fw4 dstnat_wifidogx_auth_server",
